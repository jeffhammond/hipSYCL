--- conflicted
+++ resolved
@@ -486,11 +486,7 @@
 
   friend bool operator==(const buffer& lhs, const buffer& rhs)
   {
-<<<<<<< HEAD
-    return _impl == rhs->_impl;
-=======
-    return lhs->_buffer == rhs->_buffer;
->>>>>>> 3cd7686e
+    return lhs._impl == rhs._impl;
   }
 
   friend bool operator!=(const buffer& lhs, const buffer& rhs)
