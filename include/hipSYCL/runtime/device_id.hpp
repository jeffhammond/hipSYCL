--- conflicted
+++ resolved
@@ -30,10 +30,7 @@
 
 #include <functional>
 #include <cassert>
-<<<<<<< HEAD
 #include <ostream>
-=======
->>>>>>> f9d59fd7
 
 namespace hipsycl {
 namespace rt {
