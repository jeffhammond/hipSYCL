--- conflicted
+++ resolved
@@ -555,20 +555,12 @@
         self._compiler_args += ["-Xclang"]
     self._compiler_args += ["-fopenmp"]
     self._compiler_args += config.common_compiler_args
-<<<<<<< HEAD
-=======
-    if not config.is_bootstrap:
-      self._linker_args += [
-        "-L"+hipsycl_library_path,
-        "-lhipSYCL_cpu", "-lboost_context", "-lboost_fiber"
-      ]
-      if "clang" in os.path.basename(self._compiler):
-        self._linker_args += ["-rpath",hipsycl_library_path]
->>>>>>> 104e78da
 
     self._linker_args += [
       "-L"+hipsycl_library_path,
-      "-lhipSYCL-rt"
+      "-lhipSYCL-rt",
+      "-lboost_context",
+      "-lboost_fiber"
     ]
     if "clang" in os.path.basename(self._compiler):
       self._linker_args += ["-rpath",hipsycl_library_path]
