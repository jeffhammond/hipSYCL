--- conflicted
+++ resolved
@@ -104,14 +104,11 @@
 install(DIRECTORY include/CL DESTINATION include/ FILES_MATCHING PATTERN "*.hpp")
 install(DIRECTORY contrib/hipCPU/include/hipCPU DESTINATION include/hipSYCL/)
 install(DIRECTORY contrib/HIP/include/ DESTINATION include/hipSYCL/)
-<<<<<<< HEAD
 
 install(PROGRAMS bin/syclcc DESTINATION bin)
 install(PROGRAMS bin/syclcc-clang DESTINATION bin)
 
 install(FILES ${PROJECT_BINARY_DIR}/syclcc.json DESTINATION etc/hipSYCL/)
-=======
-install(PROGRAMS bin/syclcc DESTINATION bin)
 
 set(HIPSYCL_INSTALL_LOCATION ${CMAKE_INSTALL_PREFIX})
 configure_file(${PROJECT_SOURCE_DIR}/cmake/hipsycl-config.cmake.in
@@ -128,4 +125,3 @@
         FILE "hipsycl-targets.cmake"
         NAMESPACE hipSYCL::
         DESTINATION lib/cmake)
->>>>>>> 2ed201af
